/*
 * INET		An implementation of the TCP/IP protocol suite for the LINUX
 *		operating system.  INET is implemented using the  BSD Socket
 *		interface as the means of communication with the user level.
 *
 *		Support for INET connection oriented protocols.
 *
 * Authors:	See the TCP sources
 *
 *		This program is free software; you can redistribute it and/or
 *		modify it under the terms of the GNU General Public License
 *		as published by the Free Software Foundation; either version
 *		2 of the License, or(at your option) any later version.
 */

#include <linux/module.h>
#include <linux/jhash.h>

#include <net/inet_connection_sock.h>
#include <net/inet_hashtables.h>
#include <net/inet_timewait_sock.h>
#include <net/ip.h>
#include <net/route.h>
#include <net/tcp_states.h>
#include <net/xfrm.h>
#include <net/tcp.h>

#ifdef INET_CSK_DEBUG
const char inet_csk_timer_bug_msg[] = "inet_csk BUG: unknown timer value\n";
EXPORT_SYMBOL(inet_csk_timer_bug_msg);
#endif

void inet_get_local_port_range(struct net *net, int *low, int *high)
{
	unsigned int seq;

	do {
		seq = read_seqbegin(&net->ipv4.ip_local_ports.lock);

		*low = net->ipv4.ip_local_ports.range[0];
		*high = net->ipv4.ip_local_ports.range[1];
	} while (read_seqretry(&net->ipv4.ip_local_ports.lock, seq));
}
EXPORT_SYMBOL(inet_get_local_port_range);

int inet_csk_bind_conflict(const struct sock *sk,
			   const struct inet_bind_bucket *tb, bool relax)
{
	struct sock *sk2;
	int reuse = sk->sk_reuse;
	int reuseport = sk->sk_reuseport;
	kuid_t uid = sock_i_uid((struct sock *)sk);

	/*
	 * Unlike other sk lookup places we do not check
	 * for sk_net here, since _all_ the socks listed
	 * in tb->owners list belong to the same net - the
	 * one this bucket belongs to.
	 */

	sk_for_each_bound(sk2, &tb->owners) {
		if (sk != sk2 &&
		    !inet_v6_ipv6only(sk2) &&
		    (!sk->sk_bound_dev_if ||
		     !sk2->sk_bound_dev_if ||
		     sk->sk_bound_dev_if == sk2->sk_bound_dev_if)) {
			if ((!reuse || !sk2->sk_reuse ||
			    sk2->sk_state == TCP_LISTEN) &&
			    (!reuseport || !sk2->sk_reuseport ||
			    (sk2->sk_state != TCP_TIME_WAIT &&
			     !uid_eq(uid, sock_i_uid(sk2))))) {

				if (!sk2->sk_rcv_saddr || !sk->sk_rcv_saddr ||
				    sk2->sk_rcv_saddr == sk->sk_rcv_saddr)
					break;
			}
			if (!relax && reuse && sk2->sk_reuse &&
			    sk2->sk_state != TCP_LISTEN) {

				if (!sk2->sk_rcv_saddr || !sk->sk_rcv_saddr ||
				    sk2->sk_rcv_saddr == sk->sk_rcv_saddr)
					break;
			}
		}
	}
	return sk2 != NULL;
}
EXPORT_SYMBOL_GPL(inet_csk_bind_conflict);

/* Obtain a reference to a local port for the given sock,
 * if snum is zero it means select any available local port.
 */
int inet_csk_get_port(struct sock *sk, unsigned short snum)
{
	struct inet_hashinfo *hashinfo = sk->sk_prot->h.hashinfo;
	struct inet_bind_hashbucket *head;
	struct inet_bind_bucket *tb;
	int ret, attempts = 5;
	struct net *net = sock_net(sk);
	int smallest_size = -1, smallest_rover;
	kuid_t uid = sock_i_uid(sk);
	int attempt_half = (sk->sk_reuse == SK_CAN_REUSE) ? 1 : 0;

	local_bh_disable();
	if (!snum) {
		int remaining, rover, low, high;

again:
		inet_get_local_port_range(net, &low, &high);
		if (attempt_half) {
			int half = low + ((high - low) >> 1);

			if (attempt_half == 1)
				high = half;
			else
				low = half;
		}
		remaining = (high - low) + 1;
		smallest_rover = rover = prandom_u32() % remaining + low;

		smallest_size = -1;
		do {
			if (inet_is_local_reserved_port(net, rover))
				goto next_nolock;
			head = &hashinfo->bhash[inet_bhashfn(net, rover,
					hashinfo->bhash_size)];
			spin_lock(&head->lock);
			inet_bind_bucket_for_each(tb, &head->chain)
				if (net_eq(ib_net(tb), net) && tb->port == rover) {
					if (((tb->fastreuse > 0 &&
					      sk->sk_reuse &&
					      sk->sk_state != TCP_LISTEN) ||
					     (tb->fastreuseport > 0 &&
					      sk->sk_reuseport &&
					      uid_eq(tb->fastuid, uid))) &&
					    (tb->num_owners < smallest_size || smallest_size == -1)) {
						smallest_size = tb->num_owners;
						smallest_rover = rover;
					}
					if (!inet_csk(sk)->icsk_af_ops->bind_conflict(sk, tb, false)) {
						snum = rover;
						goto tb_found;
					}
					goto next;
				}
			break;
		next:
			spin_unlock(&head->lock);
		next_nolock:
			if (++rover > high)
				rover = low;
		} while (--remaining > 0);

		/* Exhausted local port range during search?  It is not
		 * possible for us to be holding one of the bind hash
		 * locks if this test triggers, because if 'remaining'
		 * drops to zero, we broke out of the do/while loop at
		 * the top level, not from the 'break;' statement.
		 */
		ret = 1;
		if (remaining <= 0) {
			if (smallest_size != -1) {
				snum = smallest_rover;
				goto have_snum;
			}
			if (attempt_half == 1) {
				/* OK we now try the upper half of the range */
				attempt_half = 2;
				goto again;
			}
			goto fail;
		}
		/* OK, here is the one we will use.  HEAD is
		 * non-NULL and we hold it's mutex.
		 */
		snum = rover;
	} else {
have_snum:
		head = &hashinfo->bhash[inet_bhashfn(net, snum,
				hashinfo->bhash_size)];
		spin_lock(&head->lock);
		inet_bind_bucket_for_each(tb, &head->chain)
			if (net_eq(ib_net(tb), net) && tb->port == snum)
				goto tb_found;
	}
	tb = NULL;
	goto tb_not_found;
tb_found:
	if (!hlist_empty(&tb->owners)) {
		if (sk->sk_reuse == SK_FORCE_REUSE)
			goto success;

		if (((tb->fastreuse > 0 &&
		      sk->sk_reuse && sk->sk_state != TCP_LISTEN) ||
		     (tb->fastreuseport > 0 &&
		      sk->sk_reuseport && uid_eq(tb->fastuid, uid))) &&
		    smallest_size == -1) {
			goto success;
		} else {
			ret = 1;
			if (inet_csk(sk)->icsk_af_ops->bind_conflict(sk, tb, true)) {
				if (((sk->sk_reuse && sk->sk_state != TCP_LISTEN) ||
				     (tb->fastreuseport > 0 &&
				      sk->sk_reuseport && uid_eq(tb->fastuid, uid))) &&
				    smallest_size != -1 && --attempts >= 0) {
					spin_unlock(&head->lock);
					goto again;
				}

				goto fail_unlock;
			}
		}
	}
tb_not_found:
	ret = 1;
	if (!tb && (tb = inet_bind_bucket_create(hashinfo->bind_bucket_cachep,
					net, head, snum)) == NULL)
		goto fail_unlock;
	if (hlist_empty(&tb->owners)) {
		if (sk->sk_reuse && sk->sk_state != TCP_LISTEN)
			tb->fastreuse = 1;
		else
			tb->fastreuse = 0;
		if (sk->sk_reuseport) {
			tb->fastreuseport = 1;
			tb->fastuid = uid;
		} else
			tb->fastreuseport = 0;
	} else {
		if (tb->fastreuse &&
		    (!sk->sk_reuse || sk->sk_state == TCP_LISTEN))
			tb->fastreuse = 0;
		if (tb->fastreuseport &&
		    (!sk->sk_reuseport || !uid_eq(tb->fastuid, uid)))
			tb->fastreuseport = 0;
	}
success:
	if (!inet_csk(sk)->icsk_bind_hash)
		inet_bind_hash(sk, tb, snum);
	WARN_ON(inet_csk(sk)->icsk_bind_hash != tb);
	ret = 0;

fail_unlock:
	spin_unlock(&head->lock);
fail:
	local_bh_enable();
	return ret;
}
EXPORT_SYMBOL_GPL(inet_csk_get_port);

/*
 * Wait for an incoming connection, avoid race conditions. This must be called
 * with the socket locked.
 */
static int inet_csk_wait_for_connect(struct sock *sk, long timeo)
{
	struct inet_connection_sock *icsk = inet_csk(sk);
	DEFINE_WAIT(wait);
	int err;

	/*
	 * True wake-one mechanism for incoming connections: only
	 * one process gets woken up, not the 'whole herd'.
	 * Since we do not 'race & poll' for established sockets
	 * anymore, the common case will execute the loop only once.
	 *
	 * Subtle issue: "add_wait_queue_exclusive()" will be added
	 * after any current non-exclusive waiters, and we know that
	 * it will always _stay_ after any new non-exclusive waiters
	 * because all non-exclusive waiters are added at the
	 * beginning of the wait-queue. As such, it's ok to "drop"
	 * our exclusiveness temporarily when we get woken up without
	 * having to remove and re-insert us on the wait queue.
	 */
	for (;;) {
		prepare_to_wait_exclusive(sk_sleep(sk), &wait,
					  TASK_INTERRUPTIBLE);
		release_sock(sk);
		if (reqsk_queue_empty(&icsk->icsk_accept_queue))
			timeo = schedule_timeout(timeo);
		sched_annotate_sleep();
		lock_sock(sk);
		err = 0;
		if (!reqsk_queue_empty(&icsk->icsk_accept_queue))
			break;
		err = -EINVAL;
		if (sk->sk_state != TCP_LISTEN)
			break;
		err = sock_intr_errno(timeo);
		if (signal_pending(current))
			break;
		err = -EAGAIN;
		if (!timeo)
			break;
	}
	finish_wait(sk_sleep(sk), &wait);
	return err;
}

/*
 * This will accept the next outstanding connection.
 */
struct sock *inet_csk_accept(struct sock *sk, int flags, int *err)
{
	struct inet_connection_sock *icsk = inet_csk(sk);
	struct request_sock_queue *queue = &icsk->icsk_accept_queue;
	struct request_sock *req;
	struct sock *newsk;
	int error;

	lock_sock(sk);

	/* We need to make sure that this socket is listening,
	 * and that it has something pending.
	 */
	error = -EINVAL;
	if (sk->sk_state != TCP_LISTEN)
		goto out_err;

	/* Find already established connection */
	if (reqsk_queue_empty(queue)) {
		long timeo = sock_rcvtimeo(sk, flags & O_NONBLOCK);

		/* If this is a non blocking socket don't sleep */
		error = -EAGAIN;
		if (!timeo)
			goto out_err;

		error = inet_csk_wait_for_connect(sk, timeo);
		if (error)
			goto out_err;
	}
	req = reqsk_queue_remove(queue, sk);
	newsk = req->sk;

	if (sk->sk_protocol == IPPROTO_TCP &&
	    tcp_rsk(req)->tfo_listener) {
		spin_lock_bh(&queue->fastopenq.lock);
		if (tcp_rsk(req)->tfo_listener) {
			/* We are still waiting for the final ACK from 3WHS
			 * so can't free req now. Instead, we set req->sk to
			 * NULL to signify that the child socket is taken
			 * so reqsk_fastopen_remove() will free the req
			 * when 3WHS finishes (or is aborted).
			 */
			req->sk = NULL;
			req = NULL;
		}
		spin_unlock_bh(&queue->fastopenq.lock);
	}
out:
	release_sock(sk);
	if (req)
		reqsk_put(req);
	return newsk;
out_err:
	newsk = NULL;
	req = NULL;
	*err = error;
	goto out;
}
EXPORT_SYMBOL(inet_csk_accept);

/*
 * Using different timers for retransmit, delayed acks and probes
 * We may wish use just one timer maintaining a list of expire jiffies
 * to optimize.
 */
void inet_csk_init_xmit_timers(struct sock *sk,
			       void (*retransmit_handler)(unsigned long),
			       void (*delack_handler)(unsigned long),
			       void (*keepalive_handler)(unsigned long))
{
	struct inet_connection_sock *icsk = inet_csk(sk);

	setup_timer(&icsk->icsk_retransmit_timer, retransmit_handler,
			(unsigned long)sk);
	setup_timer(&icsk->icsk_delack_timer, delack_handler,
			(unsigned long)sk);
	setup_timer(&sk->sk_timer, keepalive_handler, (unsigned long)sk);
	icsk->icsk_pending = icsk->icsk_ack.pending = 0;
}
EXPORT_SYMBOL(inet_csk_init_xmit_timers);

void inet_csk_clear_xmit_timers(struct sock *sk)
{
	struct inet_connection_sock *icsk = inet_csk(sk);

	icsk->icsk_pending = icsk->icsk_ack.pending = icsk->icsk_ack.blocked = 0;

	sk_stop_timer(sk, &icsk->icsk_retransmit_timer);
	sk_stop_timer(sk, &icsk->icsk_delack_timer);
	sk_stop_timer(sk, &sk->sk_timer);
}
EXPORT_SYMBOL(inet_csk_clear_xmit_timers);

void inet_csk_delete_keepalive_timer(struct sock *sk)
{
	sk_stop_timer(sk, &sk->sk_timer);
}
EXPORT_SYMBOL(inet_csk_delete_keepalive_timer);

void inet_csk_reset_keepalive_timer(struct sock *sk, unsigned long len)
{
	sk_reset_timer(sk, &sk->sk_timer, jiffies + len);
}
EXPORT_SYMBOL(inet_csk_reset_keepalive_timer);

struct dst_entry *inet_csk_route_req(const struct sock *sk,
				     struct flowi4 *fl4,
				     const struct request_sock *req)
{
	const struct inet_request_sock *ireq = inet_rsk(req);
	struct net *net = read_pnet(&ireq->ireq_net);
	struct ip_options_rcu *opt = ireq->opt;
	struct rtable *rt;

	flowi4_init_output(fl4, ireq->ir_iif, ireq->ir_mark,
			   RT_CONN_FLAGS(sk), RT_SCOPE_UNIVERSE,
			   sk->sk_protocol, inet_sk_flowi_flags(sk),
			   (opt && opt->opt.srr) ? opt->opt.faddr : ireq->ir_rmt_addr,
			   ireq->ir_loc_addr, ireq->ir_rmt_port,
			   htons(ireq->ir_num));
	security_req_classify_flow(req, flowi4_to_flowi(fl4));
	rt = ip_route_output_flow(net, fl4, sk);
	if (IS_ERR(rt))
		goto no_route;
	if (opt && opt->opt.is_strictroute && rt->rt_uses_gateway)
		goto route_err;
	return &rt->dst;

route_err:
	ip_rt_put(rt);
no_route:
	IP_INC_STATS_BH(net, IPSTATS_MIB_OUTNOROUTES);
	return NULL;
}
EXPORT_SYMBOL_GPL(inet_csk_route_req);

struct dst_entry *inet_csk_route_child_sock(const struct sock *sk,
					    struct sock *newsk,
					    const struct request_sock *req)
{
	const struct inet_request_sock *ireq = inet_rsk(req);
	struct net *net = read_pnet(&ireq->ireq_net);
	struct inet_sock *newinet = inet_sk(newsk);
	struct ip_options_rcu *opt;
	struct flowi4 *fl4;
	struct rtable *rt;

	fl4 = &newinet->cork.fl.u.ip4;

	rcu_read_lock();
	opt = rcu_dereference(newinet->inet_opt);
	flowi4_init_output(fl4, ireq->ir_iif, ireq->ir_mark,
			   RT_CONN_FLAGS(sk), RT_SCOPE_UNIVERSE,
			   sk->sk_protocol, inet_sk_flowi_flags(sk),
			   (opt && opt->opt.srr) ? opt->opt.faddr : ireq->ir_rmt_addr,
			   ireq->ir_loc_addr, ireq->ir_rmt_port,
			   htons(ireq->ir_num));
	security_req_classify_flow(req, flowi4_to_flowi(fl4));
	rt = ip_route_output_flow(net, fl4, sk);
	if (IS_ERR(rt))
		goto no_route;
	if (opt && opt->opt.is_strictroute && rt->rt_uses_gateway)
		goto route_err;
	rcu_read_unlock();
	return &rt->dst;

route_err:
	ip_rt_put(rt);
no_route:
	rcu_read_unlock();
	IP_INC_STATS_BH(net, IPSTATS_MIB_OUTNOROUTES);
	return NULL;
}
EXPORT_SYMBOL_GPL(inet_csk_route_child_sock);

#if IS_ENABLED(CONFIG_IPV6)
#define AF_INET_FAMILY(fam) ((fam) == AF_INET)
#else
#define AF_INET_FAMILY(fam) true
#endif

/* Only thing we need from tcp.h */
extern int sysctl_tcp_synack_retries;


/* Decide when to expire the request and when to resend SYN-ACK */
static inline void syn_ack_recalc(struct request_sock *req, const int thresh,
				  const int max_retries,
				  const u8 rskq_defer_accept,
				  int *expire, int *resend)
{
	if (!rskq_defer_accept) {
		*expire = req->num_timeout >= thresh;
		*resend = 1;
		return;
	}
	*expire = req->num_timeout >= thresh &&
		  (!inet_rsk(req)->acked || req->num_timeout >= max_retries);
	/*
	 * Do not resend while waiting for data after ACK,
	 * start to resend on end of deferring period to give
	 * last chance for data or ACK to create established socket.
	 */
	*resend = !inet_rsk(req)->acked ||
		  req->num_timeout >= rskq_defer_accept - 1;
}

int inet_rtx_syn_ack(const struct sock *parent, struct request_sock *req)
{
	int err = req->rsk_ops->rtx_syn_ack(parent, req);

	if (!err)
		req->num_retrans++;
	return err;
}
EXPORT_SYMBOL(inet_rtx_syn_ack);

/* return true if req was found in the ehash table */
static bool reqsk_queue_unlink(struct request_sock_queue *queue,
			       struct request_sock *req)
{
	struct inet_hashinfo *hashinfo = req_to_sk(req)->sk_prot->h.hashinfo;
	bool found = false;

	if (sk_hashed(req_to_sk(req))) {
		spinlock_t *lock = inet_ehash_lockp(hashinfo, req->rsk_hash);

		spin_lock(lock);
		found = __sk_nulls_del_node_init_rcu(req_to_sk(req));
		spin_unlock(lock);
	}
	if (timer_pending(&req->rsk_timer) && del_timer_sync(&req->rsk_timer))
		reqsk_put(req);
	return found;
}

void inet_csk_reqsk_queue_drop(struct sock *sk, struct request_sock *req)
{
	if (reqsk_queue_unlink(&inet_csk(sk)->icsk_accept_queue, req)) {
		reqsk_queue_removed(&inet_csk(sk)->icsk_accept_queue, req);
		reqsk_put(req);
	}
}
EXPORT_SYMBOL(inet_csk_reqsk_queue_drop);

void inet_csk_reqsk_queue_drop_and_put(struct sock *sk, struct request_sock *req)
{
	inet_csk_reqsk_queue_drop(sk, req);
	reqsk_put(req);
}
EXPORT_SYMBOL(inet_csk_reqsk_queue_drop_and_put);

static void reqsk_timer_handler(unsigned long data)
{
	struct request_sock *req = (struct request_sock *)data;
	struct sock *sk_listener = req->rsk_listener;
	struct inet_connection_sock *icsk = inet_csk(sk_listener);
	struct request_sock_queue *queue = &icsk->icsk_accept_queue;
	int qlen, expire = 0, resend = 0;
	int max_retries, thresh;
	u8 defer_accept;

<<<<<<< HEAD
	if (sk_listener->sk_state != TCP_LISTEN)
=======
	if (sk_state_load(sk_listener) != TCP_LISTEN)
>>>>>>> 06a691e6
		goto drop;

	max_retries = icsk->icsk_syn_retries ? : sysctl_tcp_synack_retries;
	thresh = max_retries;
	/* Normally all the openreqs are young and become mature
	 * (i.e. converted to established socket) for first timeout.
	 * If synack was not acknowledged for 1 second, it means
	 * one of the following things: synack was lost, ack was lost,
	 * rtt is high or nobody planned to ack (i.e. synflood).
	 * When server is a bit loaded, queue is populated with old
	 * open requests, reducing effective size of queue.
	 * When server is well loaded, queue size reduces to zero
	 * after several minutes of work. It is not synflood,
	 * it is normal operation. The solution is pruning
	 * too old entries overriding normal timeout, when
	 * situation becomes dangerous.
	 *
	 * Essentially, we reserve half of room for young
	 * embrions; and abort old ones without pity, if old
	 * ones are about to clog our table.
	 */
	qlen = reqsk_queue_len(queue);
	if ((qlen << 1) > max(8U, sk_listener->sk_max_ack_backlog)) {
		int young = reqsk_queue_len_young(queue) << 1;

		while (thresh > 2) {
			if (qlen < young)
				break;
			thresh--;
			young <<= 1;
		}
	}
	defer_accept = READ_ONCE(queue->rskq_defer_accept);
	if (defer_accept)
		max_retries = defer_accept;
	syn_ack_recalc(req, thresh, max_retries, defer_accept,
		       &expire, &resend);
	req->rsk_ops->syn_ack_timeout(req);
	if (!expire &&
	    (!resend ||
	     !inet_rtx_syn_ack(sk_listener, req) ||
	     inet_rsk(req)->acked)) {
		unsigned long timeo;

		if (req->num_timeout++ == 0)
			atomic_dec(&queue->young);
		timeo = min(TCP_TIMEOUT_INIT << req->num_timeout, TCP_RTO_MAX);
		mod_timer_pinned(&req->rsk_timer, jiffies + timeo);
		return;
	}
drop:
	inet_csk_reqsk_queue_drop_and_put(sk_listener, req);
}

static void reqsk_queue_hash_req(struct request_sock *req,
				 unsigned long timeout)
{
	req->num_retrans = 0;
	req->num_timeout = 0;
	req->sk = NULL;

	setup_timer(&req->rsk_timer, reqsk_timer_handler, (unsigned long)req);
	mod_timer_pinned(&req->rsk_timer, jiffies + timeout);

	inet_ehash_insert(req_to_sk(req), NULL);
	/* before letting lookups find us, make sure all req fields
	 * are committed to memory and refcnt initialized.
	 */
	smp_wmb();
	atomic_set(&req->rsk_refcnt, 2 + 1);
}

void inet_csk_reqsk_queue_hash_add(struct sock *sk, struct request_sock *req,
				   unsigned long timeout)
{
	reqsk_queue_hash_req(req, timeout);
	inet_csk_reqsk_queue_added(sk);
}
EXPORT_SYMBOL_GPL(inet_csk_reqsk_queue_hash_add);

/**
 *	inet_csk_clone_lock - clone an inet socket, and lock its clone
 *	@sk: the socket to clone
 *	@req: request_sock
 *	@priority: for allocation (%GFP_KERNEL, %GFP_ATOMIC, etc)
 *
 *	Caller must unlock socket even in error path (bh_unlock_sock(newsk))
 */
struct sock *inet_csk_clone_lock(const struct sock *sk,
				 const struct request_sock *req,
				 const gfp_t priority)
{
	struct sock *newsk = sk_clone_lock(sk, priority);

	if (newsk) {
		struct inet_connection_sock *newicsk = inet_csk(newsk);

		newsk->sk_state = TCP_SYN_RECV;
		newicsk->icsk_bind_hash = NULL;

		inet_sk(newsk)->inet_dport = inet_rsk(req)->ir_rmt_port;
		inet_sk(newsk)->inet_num = inet_rsk(req)->ir_num;
		inet_sk(newsk)->inet_sport = htons(inet_rsk(req)->ir_num);
		newsk->sk_write_space = sk_stream_write_space;

		newsk->sk_mark = inet_rsk(req)->ir_mark;
		atomic64_set(&newsk->sk_cookie,
			     atomic64_read(&inet_rsk(req)->ir_cookie));

		newicsk->icsk_retransmits = 0;
		newicsk->icsk_backoff	  = 0;
		newicsk->icsk_probes_out  = 0;

		/* Deinitialize accept_queue to trap illegal accesses. */
		memset(&newicsk->icsk_accept_queue, 0, sizeof(newicsk->icsk_accept_queue));

		security_inet_csk_clone(newsk, req);
	}
	return newsk;
}
EXPORT_SYMBOL_GPL(inet_csk_clone_lock);

/*
 * At this point, there should be no process reference to this
 * socket, and thus no user references at all.  Therefore we
 * can assume the socket waitqueue is inactive and nobody will
 * try to jump onto it.
 */
void inet_csk_destroy_sock(struct sock *sk)
{
	WARN_ON(sk->sk_state != TCP_CLOSE);
	WARN_ON(!sock_flag(sk, SOCK_DEAD));

	/* It cannot be in hash table! */
	WARN_ON(!sk_unhashed(sk));

	/* If it has not 0 inet_sk(sk)->inet_num, it must be bound */
	WARN_ON(inet_sk(sk)->inet_num && !inet_csk(sk)->icsk_bind_hash);

	sk->sk_prot->destroy(sk);

	sk_stream_kill_queues(sk);

	xfrm_sk_free_policy(sk);

	sk_refcnt_debug_release(sk);

	percpu_counter_dec(sk->sk_prot->orphan_count);
	sock_put(sk);
}
EXPORT_SYMBOL(inet_csk_destroy_sock);

/* This function allows to force a closure of a socket after the call to
 * tcp/dccp_create_openreq_child().
 */
void inet_csk_prepare_forced_close(struct sock *sk)
	__releases(&sk->sk_lock.slock)
{
	/* sk_clone_lock locked the socket and set refcnt to 2 */
	bh_unlock_sock(sk);
	sock_put(sk);

	/* The below has to be done to allow calling inet_csk_destroy_sock */
	sock_set_flag(sk, SOCK_DEAD);
	percpu_counter_inc(sk->sk_prot->orphan_count);
	inet_sk(sk)->inet_num = 0;
}
EXPORT_SYMBOL(inet_csk_prepare_forced_close);

int inet_csk_listen_start(struct sock *sk, int backlog)
{
	struct inet_connection_sock *icsk = inet_csk(sk);
	struct inet_sock *inet = inet_sk(sk);

	reqsk_queue_alloc(&icsk->icsk_accept_queue);

	sk->sk_max_ack_backlog = backlog;
	sk->sk_ack_backlog = 0;
	inet_csk_delack_init(sk);

	/* There is race window here: we announce ourselves listening,
	 * but this transition is still not validated by get_port().
	 * It is OK, because this socket enters to hash table only
	 * after validation is complete.
	 */
	sk_state_store(sk, TCP_LISTEN);
	if (!sk->sk_prot->get_port(sk, inet->inet_num)) {
		inet->inet_sport = htons(inet->inet_num);

		sk_dst_reset(sk);
		sk->sk_prot->hash(sk);

		return 0;
	}

	sk->sk_state = TCP_CLOSE;
	return -EADDRINUSE;
}
EXPORT_SYMBOL_GPL(inet_csk_listen_start);

static void inet_child_forget(struct sock *sk, struct request_sock *req,
			      struct sock *child)
{
	sk->sk_prot->disconnect(child, O_NONBLOCK);

	sock_orphan(child);

	percpu_counter_inc(sk->sk_prot->orphan_count);

	if (sk->sk_protocol == IPPROTO_TCP && tcp_rsk(req)->tfo_listener) {
		BUG_ON(tcp_sk(child)->fastopen_rsk != req);
		BUG_ON(sk != req->rsk_listener);

		/* Paranoid, to prevent race condition if
		 * an inbound pkt destined for child is
		 * blocked by sock lock in tcp_v4_rcv().
		 * Also to satisfy an assertion in
		 * tcp_v4_destroy_sock().
		 */
		tcp_sk(child)->fastopen_rsk = NULL;
	}
	inet_csk_destroy_sock(child);
	reqsk_put(req);
}

void inet_csk_reqsk_queue_add(struct sock *sk, struct request_sock *req,
			      struct sock *child)
{
	struct request_sock_queue *queue = &inet_csk(sk)->icsk_accept_queue;

	spin_lock(&queue->rskq_lock);
	if (unlikely(sk->sk_state != TCP_LISTEN)) {
		inet_child_forget(sk, req, child);
	} else {
		req->sk = child;
		req->dl_next = NULL;
		if (queue->rskq_accept_head == NULL)
			queue->rskq_accept_head = req;
		else
			queue->rskq_accept_tail->dl_next = req;
		queue->rskq_accept_tail = req;
		sk_acceptq_added(sk);
	}
	spin_unlock(&queue->rskq_lock);
}
EXPORT_SYMBOL(inet_csk_reqsk_queue_add);

struct sock *inet_csk_complete_hashdance(struct sock *sk, struct sock *child,
					 struct request_sock *req, bool own_req)
{
	if (own_req) {
		inet_csk_reqsk_queue_drop(sk, req);
		reqsk_queue_removed(&inet_csk(sk)->icsk_accept_queue, req);
		inet_csk_reqsk_queue_add(sk, req, child);
		/* Warning: caller must not call reqsk_put(req);
		 * child stole last reference on it.
		 */
		return child;
	}
	/* Too bad, another child took ownership of the request, undo. */
	bh_unlock_sock(child);
	sock_put(child);
	return NULL;
}
EXPORT_SYMBOL(inet_csk_complete_hashdance);

/*
 *	This routine closes sockets which have been at least partially
 *	opened, but not yet accepted.
 */
void inet_csk_listen_stop(struct sock *sk)
{
	struct inet_connection_sock *icsk = inet_csk(sk);
	struct request_sock_queue *queue = &icsk->icsk_accept_queue;
	struct request_sock *next, *req;

	/* Following specs, it would be better either to send FIN
	 * (and enter FIN-WAIT-1, it is normal close)
	 * or to send active reset (abort).
	 * Certainly, it is pretty dangerous while synflood, but it is
	 * bad justification for our negligence 8)
	 * To be honest, we are not able to make either
	 * of the variants now.			--ANK
	 */
	while ((req = reqsk_queue_remove(queue, sk)) != NULL) {
		struct sock *child = req->sk;

		local_bh_disable();
		bh_lock_sock(child);
		WARN_ON(sock_owned_by_user(child));
		sock_hold(child);

		inet_child_forget(sk, req, child);
		bh_unlock_sock(child);
		local_bh_enable();
		sock_put(child);

		cond_resched();
	}
	if (queue->fastopenq.rskq_rst_head) {
		/* Free all the reqs queued in rskq_rst_head. */
		spin_lock_bh(&queue->fastopenq.lock);
		req = queue->fastopenq.rskq_rst_head;
		queue->fastopenq.rskq_rst_head = NULL;
		spin_unlock_bh(&queue->fastopenq.lock);
		while (req != NULL) {
			next = req->dl_next;
			reqsk_put(req);
			req = next;
		}
	}
	WARN_ON_ONCE(sk->sk_ack_backlog);
}
EXPORT_SYMBOL_GPL(inet_csk_listen_stop);

void inet_csk_addr2sockaddr(struct sock *sk, struct sockaddr *uaddr)
{
	struct sockaddr_in *sin = (struct sockaddr_in *)uaddr;
	const struct inet_sock *inet = inet_sk(sk);

	sin->sin_family		= AF_INET;
	sin->sin_addr.s_addr	= inet->inet_daddr;
	sin->sin_port		= inet->inet_dport;
}
EXPORT_SYMBOL_GPL(inet_csk_addr2sockaddr);

#ifdef CONFIG_COMPAT
int inet_csk_compat_getsockopt(struct sock *sk, int level, int optname,
			       char __user *optval, int __user *optlen)
{
	const struct inet_connection_sock *icsk = inet_csk(sk);

	if (icsk->icsk_af_ops->compat_getsockopt)
		return icsk->icsk_af_ops->compat_getsockopt(sk, level, optname,
							    optval, optlen);
	return icsk->icsk_af_ops->getsockopt(sk, level, optname,
					     optval, optlen);
}
EXPORT_SYMBOL_GPL(inet_csk_compat_getsockopt);

int inet_csk_compat_setsockopt(struct sock *sk, int level, int optname,
			       char __user *optval, unsigned int optlen)
{
	const struct inet_connection_sock *icsk = inet_csk(sk);

	if (icsk->icsk_af_ops->compat_setsockopt)
		return icsk->icsk_af_ops->compat_setsockopt(sk, level, optname,
							    optval, optlen);
	return icsk->icsk_af_ops->setsockopt(sk, level, optname,
					     optval, optlen);
}
EXPORT_SYMBOL_GPL(inet_csk_compat_setsockopt);
#endif

static struct dst_entry *inet_csk_rebuild_route(struct sock *sk, struct flowi *fl)
{
	const struct inet_sock *inet = inet_sk(sk);
	const struct ip_options_rcu *inet_opt;
	__be32 daddr = inet->inet_daddr;
	struct flowi4 *fl4;
	struct rtable *rt;

	rcu_read_lock();
	inet_opt = rcu_dereference(inet->inet_opt);
	if (inet_opt && inet_opt->opt.srr)
		daddr = inet_opt->opt.faddr;
	fl4 = &fl->u.ip4;
	rt = ip_route_output_ports(sock_net(sk), fl4, sk, daddr,
				   inet->inet_saddr, inet->inet_dport,
				   inet->inet_sport, sk->sk_protocol,
				   RT_CONN_FLAGS(sk), sk->sk_bound_dev_if);
	if (IS_ERR(rt))
		rt = NULL;
	if (rt)
		sk_setup_caps(sk, &rt->dst);
	rcu_read_unlock();

	return &rt->dst;
}

struct dst_entry *inet_csk_update_pmtu(struct sock *sk, u32 mtu)
{
	struct dst_entry *dst = __sk_dst_check(sk, 0);
	struct inet_sock *inet = inet_sk(sk);

	if (!dst) {
		dst = inet_csk_rebuild_route(sk, &inet->cork.fl);
		if (!dst)
			goto out;
	}
	dst->ops->update_pmtu(dst, sk, NULL, mtu);

	dst = __sk_dst_check(sk, 0);
	if (!dst)
		dst = inet_csk_rebuild_route(sk, &inet->cork.fl);
out:
	return dst;
}
EXPORT_SYMBOL_GPL(inet_csk_update_pmtu);<|MERGE_RESOLUTION|>--- conflicted
+++ resolved
@@ -563,11 +563,7 @@
 	int max_retries, thresh;
 	u8 defer_accept;
 
-<<<<<<< HEAD
-	if (sk_listener->sk_state != TCP_LISTEN)
-=======
 	if (sk_state_load(sk_listener) != TCP_LISTEN)
->>>>>>> 06a691e6
 		goto drop;
 
 	max_retries = icsk->icsk_syn_retries ? : sysctl_tcp_synack_retries;
