/*
 * GPIO driver for TI TPS65912x PMICs
 *
 * Copyright (C) 2015 Texas Instruments Incorporated - http://www.ti.com/
 *	Andrew F. Davis <afd@ti.com>
 *
 * This program is free software; you can redistribute it and/or
 * modify it under the terms of the GNU General Public License version 2 as
 * published by the Free Software Foundation.
 *
 * This program is distributed "as is" WITHOUT ANY WARRANTY of any
 * kind, whether expressed or implied; without even the implied warranty
 * of MERCHANTABILITY or FITNESS FOR A PARTICULAR PURPOSE.  See the
 * GNU General Public License version 2 for more details.
 *
 * Based on the Arizona GPIO driver and the previous TPS65912 driver by
 * Margarita Olaya Cabrera <magi@slimlogic.co.uk>
 */

#include <linux/gpio.h>
#include <linux/module.h>
#include <linux/platform_device.h>

#include <linux/mfd/tps65912.h>

struct tps65912_gpio {
	struct gpio_chip gpio_chip;
	struct tps65912 *tps;
};

static int tps65912_gpio_get_direction(struct gpio_chip *gc,
				       unsigned offset)
{
	struct tps65912_gpio *gpio = gpiochip_get_data(gc);

	int ret, val;

	ret = regmap_read(gpio->tps->regmap, TPS65912_GPIO1 + offset, &val);
	if (ret)
		return ret;

	if (val & GPIO_CFG_MASK)
		return GPIOF_DIR_OUT;
	else
		return GPIOF_DIR_IN;
}

static int tps65912_gpio_direction_input(struct gpio_chip *gc, unsigned offset)
{
	struct tps65912_gpio *gpio = gpiochip_get_data(gc);

	return regmap_update_bits(gpio->tps->regmap, TPS65912_GPIO1 + offset,
				  GPIO_CFG_MASK, 0);
}

static int tps65912_gpio_direction_output(struct gpio_chip *gc,
					  unsigned offset, int value)
{
	struct tps65912_gpio *gpio = gpiochip_get_data(gc);

	/* Set the initial value */
	regmap_update_bits(gpio->tps->regmap, TPS65912_GPIO1 + offset,
			   GPIO_SET_MASK, value ? GPIO_SET_MASK : 0);

	return regmap_update_bits(gpio->tps->regmap, TPS65912_GPIO1 + offset,
				  GPIO_CFG_MASK, GPIO_CFG_MASK);
}

static int tps65912_gpio_get(struct gpio_chip *gc, unsigned offset)
{
	struct tps65912_gpio *gpio = gpiochip_get_data(gc);
	int ret, val;

	ret = regmap_read(gpio->tps->regmap, TPS65912_GPIO1 + offset, &val);
	if (ret)
		return ret;

	if (val & GPIO_STS_MASK)
		return 1;

	return 0;
}

static void tps65912_gpio_set(struct gpio_chip *gc, unsigned offset,
			      int value)
{
	struct tps65912_gpio *gpio = gpiochip_get_data(gc);

	regmap_update_bits(gpio->tps->regmap, TPS65912_GPIO1 + offset,
			   GPIO_SET_MASK, value ? GPIO_SET_MASK : 0);
}

static struct gpio_chip template_chip = {
	.label			= "tps65912-gpio",
	.owner			= THIS_MODULE,
	.get_direction		= tps65912_gpio_get_direction,
	.direction_input	= tps65912_gpio_direction_input,
	.direction_output	= tps65912_gpio_direction_output,
	.get			= tps65912_gpio_get,
	.set			= tps65912_gpio_set,
	.base			= -1,
	.ngpio			= 5,
	.can_sleep		= true,
};

static int tps65912_gpio_probe(struct platform_device *pdev)
{
	struct tps65912 *tps = dev_get_drvdata(pdev->dev.parent);
	struct tps65912_gpio *gpio;
	int ret;

	gpio = devm_kzalloc(&pdev->dev, sizeof(*gpio), GFP_KERNEL);
	if (!gpio)
		return -ENOMEM;

	gpio->tps = dev_get_drvdata(pdev->dev.parent);
	gpio->gpio_chip = template_chip;
	gpio->gpio_chip.parent = tps->dev;

<<<<<<< HEAD
	ret = devm_gpiochip_add_data(&pdev->dev, &tps65912_gpio->gpio_chip,
				     tps65912_gpio);
=======
	ret = gpiochip_add_data(&gpio->gpio_chip, gpio);
>>>>>>> ca801a22
	if (ret < 0) {
		dev_err(&pdev->dev, "Could not register gpiochip, %d\n", ret);
		return ret;
	}

	platform_set_drvdata(pdev, gpio);

	return 0;
}

<<<<<<< HEAD
=======
static int tps65912_gpio_remove(struct platform_device *pdev)
{
	struct tps65912_gpio *gpio = platform_get_drvdata(pdev);

	gpiochip_remove(&gpio->gpio_chip);

	return 0;
}

static const struct platform_device_id tps65912_gpio_id_table[] = {
	{ "tps65912-gpio", },
	{ /* sentinel */ }
};
MODULE_DEVICE_TABLE(platform, tps65912_gpio_id_table);

>>>>>>> ca801a22
static struct platform_driver tps65912_gpio_driver = {
	.driver = {
		.name = "tps65912-gpio",
	},
	.probe = tps65912_gpio_probe,
<<<<<<< HEAD
=======
	.remove = tps65912_gpio_remove,
	.id_table = tps65912_gpio_id_table,
>>>>>>> ca801a22
};
module_platform_driver(tps65912_gpio_driver);

MODULE_AUTHOR("Andrew F. Davis <afd@ti.com>");
MODULE_DESCRIPTION("TPS65912 GPIO driver");
MODULE_LICENSE("GPL v2");<|MERGE_RESOLUTION|>--- conflicted
+++ resolved
@@ -117,12 +117,8 @@
 	gpio->gpio_chip = template_chip;
 	gpio->gpio_chip.parent = tps->dev;
 
-<<<<<<< HEAD
 	ret = devm_gpiochip_add_data(&pdev->dev, &tps65912_gpio->gpio_chip,
 				     tps65912_gpio);
-=======
-	ret = gpiochip_add_data(&gpio->gpio_chip, gpio);
->>>>>>> ca801a22
 	if (ret < 0) {
 		dev_err(&pdev->dev, "Could not register gpiochip, %d\n", ret);
 		return ret;
@@ -133,34 +129,18 @@
 	return 0;
 }
 
-<<<<<<< HEAD
-=======
-static int tps65912_gpio_remove(struct platform_device *pdev)
-{
-	struct tps65912_gpio *gpio = platform_get_drvdata(pdev);
-
-	gpiochip_remove(&gpio->gpio_chip);
-
-	return 0;
-}
-
 static const struct platform_device_id tps65912_gpio_id_table[] = {
 	{ "tps65912-gpio", },
 	{ /* sentinel */ }
 };
 MODULE_DEVICE_TABLE(platform, tps65912_gpio_id_table);
 
->>>>>>> ca801a22
 static struct platform_driver tps65912_gpio_driver = {
 	.driver = {
 		.name = "tps65912-gpio",
 	},
 	.probe = tps65912_gpio_probe,
-<<<<<<< HEAD
-=======
-	.remove = tps65912_gpio_remove,
 	.id_table = tps65912_gpio_id_table,
->>>>>>> ca801a22
 };
 module_platform_driver(tps65912_gpio_driver);
 
