/*
 * Copyright (C) 2003 - 2009 NetXen, Inc.
 * All rights reserved.
 *
 * This program is free software; you can redistribute it and/or
 * modify it under the terms of the GNU General Public License
 * as published by the Free Software Foundation; either version 2
 * of the License, or (at your option) any later version.
 *
 * This program is distributed in the hope that it will be useful, but
 * WITHOUT ANY WARRANTY; without even the implied warranty of
 * MERCHANTABILITY or FITNESS FOR A PARTICULAR PURPOSE.  See the
 * GNU General Public License for more details.
 *
 * You should have received a copy of the GNU General Public License
 * along with this program; if not, write to the Free Software
 * Foundation, Inc., 59 Temple Place - Suite 330, Boston,
 * MA  02111-1307, USA.
 *
 * The full GNU General Public License is included in this distribution
 * in the file called LICENSE.
 *
 * Contact Information:
 *    info@netxen.com
 * NetXen Inc,
 * 18922 Forge Drive
 * Cupertino, CA 95014-0701
 *
 */

#include "netxen_nic_hw.h"
#include "netxen_nic.h"
#include "netxen_nic_phan_reg.h"

#define NXHAL_VERSION	1

static int
netxen_api_lock(struct netxen_adapter *adapter)
{
	u32 done = 0, timeout = 0;

	for (;;) {
		/* Acquire PCIE HW semaphore5 */
		done = NXRD32(adapter, NETXEN_PCIE_REG(PCIE_SEM5_LOCK));

		if (done == 1)
			break;

		if (++timeout >= NX_OS_CRB_RETRY_COUNT) {
			printk(KERN_ERR "%s: lock timeout.\n", __func__);
			return -1;
		}

		msleep(1);
	}

#if 0
	NXWR32(adapter,
		NETXEN_API_LOCK_ID, NX_OS_API_LOCK_DRIVER);
#endif
	return 0;
}

static int
netxen_api_unlock(struct netxen_adapter *adapter)
{
	/* Release PCIE HW semaphore5 */
	NXRD32(adapter, NETXEN_PCIE_REG(PCIE_SEM5_UNLOCK));
	return 0;
}

static u32
netxen_poll_rsp(struct netxen_adapter *adapter)
{
	u32 rsp = NX_CDRP_RSP_OK;
	int	timeout = 0;

	do {
		/* give atleast 1ms for firmware to respond */
		msleep(1);

		if (++timeout > NX_OS_CRB_RETRY_COUNT)
			return NX_CDRP_RSP_TIMEOUT;

		rsp = NXRD32(adapter, NX_CDRP_CRB_OFFSET);
	} while (!NX_CDRP_IS_RSP(rsp));

	return rsp;
}

static u32
netxen_issue_cmd(struct netxen_adapter *adapter,
	u32 pci_fn, u32 version, u32 arg1, u32 arg2, u32 arg3, u32 cmd)
{
	u32 rsp;
	u32 signature = 0;
	u32 rcode = NX_RCODE_SUCCESS;

	signature = NX_CDRP_SIGNATURE_MAKE(pci_fn, version);

	/* Acquire semaphore before accessing CRB */
	if (netxen_api_lock(adapter))
		return NX_RCODE_TIMEOUT;

	NXWR32(adapter, NX_SIGN_CRB_OFFSET, signature);

	NXWR32(adapter, NX_ARG1_CRB_OFFSET, arg1);

	NXWR32(adapter, NX_ARG2_CRB_OFFSET, arg2);

	NXWR32(adapter, NX_ARG3_CRB_OFFSET, arg3);

	NXWR32(adapter, NX_CDRP_CRB_OFFSET, NX_CDRP_FORM_CMD(cmd));

	rsp = netxen_poll_rsp(adapter);

	if (rsp == NX_CDRP_RSP_TIMEOUT) {
		printk(KERN_ERR "%s: card response timeout.\n",
				netxen_nic_driver_name);

		rcode = NX_RCODE_TIMEOUT;
	} else if (rsp == NX_CDRP_RSP_FAIL) {
		rcode = NXRD32(adapter, NX_ARG1_CRB_OFFSET);

		printk(KERN_ERR "%s: failed card response code:0x%x\n",
				netxen_nic_driver_name, rcode);
	}

	/* Release semaphore */
	netxen_api_unlock(adapter);

	return rcode;
}

int
nx_fw_cmd_set_mtu(struct netxen_adapter *adapter, int mtu)
{
	u32 rcode = NX_RCODE_SUCCESS;
	struct netxen_recv_context *recv_ctx = &adapter->recv_ctx;

	if (recv_ctx->state == NX_HOST_CTX_STATE_ACTIVE)
		rcode = netxen_issue_cmd(adapter,
				adapter->ahw.pci_func,
				NXHAL_VERSION,
				recv_ctx->context_id,
				mtu,
				0,
				NX_CDRP_CMD_SET_MTU);

	if (rcode != NX_RCODE_SUCCESS)
		return -EIO;

	return 0;
}

static int
nx_fw_cmd_create_rx_ctx(struct netxen_adapter *adapter)
{
	void *addr;
	nx_hostrq_rx_ctx_t *prq;
	nx_cardrsp_rx_ctx_t *prsp;
	nx_hostrq_rds_ring_t *prq_rds;
	nx_hostrq_sds_ring_t *prq_sds;
	nx_cardrsp_rds_ring_t *prsp_rds;
	nx_cardrsp_sds_ring_t *prsp_sds;
	struct nx_host_rds_ring *rds_ring;
	struct nx_host_sds_ring *sds_ring;

	dma_addr_t hostrq_phys_addr, cardrsp_phys_addr;
	u64 phys_addr;

	int i, nrds_rings, nsds_rings;
	size_t rq_size, rsp_size;
	u32 cap, reg, val;

	int err;

	struct netxen_recv_context *recv_ctx = &adapter->recv_ctx;

	nrds_rings = adapter->max_rds_rings;
	nsds_rings = adapter->max_sds_rings;

	rq_size =
		SIZEOF_HOSTRQ_RX(nx_hostrq_rx_ctx_t, nrds_rings, nsds_rings);
	rsp_size =
		SIZEOF_CARDRSP_RX(nx_cardrsp_rx_ctx_t, nrds_rings, nsds_rings);

	addr = pci_alloc_consistent(adapter->pdev,
				rq_size, &hostrq_phys_addr);
	if (addr == NULL)
		return -ENOMEM;
	prq = (nx_hostrq_rx_ctx_t *)addr;

	addr = pci_alloc_consistent(adapter->pdev,
			rsp_size, &cardrsp_phys_addr);
	if (addr == NULL) {
		err = -ENOMEM;
		goto out_free_rq;
	}
	prsp = (nx_cardrsp_rx_ctx_t *)addr;

	prq->host_rsp_dma_addr = cpu_to_le64(cardrsp_phys_addr);

	cap = (NX_CAP0_LEGACY_CONTEXT | NX_CAP0_LEGACY_MN);
	cap |= (NX_CAP0_JUMBO_CONTIGUOUS | NX_CAP0_LRO_CONTIGUOUS);

	prq->capabilities[0] = cpu_to_le32(cap);
	prq->host_int_crb_mode =
		cpu_to_le32(NX_HOST_INT_CRB_MODE_SHARED);
	prq->host_rds_crb_mode =
		cpu_to_le32(NX_HOST_RDS_CRB_MODE_UNIQUE);

	prq->num_rds_rings = cpu_to_le16(nrds_rings);
	prq->num_sds_rings = cpu_to_le16(nsds_rings);
	prq->rds_ring_offset = cpu_to_le32(0);

	val = le32_to_cpu(prq->rds_ring_offset) +
		(sizeof(nx_hostrq_rds_ring_t) * nrds_rings);
	prq->sds_ring_offset = cpu_to_le32(val);

	prq_rds = (nx_hostrq_rds_ring_t *)(prq->data +
			le32_to_cpu(prq->rds_ring_offset));

	for (i = 0; i < nrds_rings; i++) {

		rds_ring = &recv_ctx->rds_rings[i];

		prq_rds[i].host_phys_addr = cpu_to_le64(rds_ring->phys_addr);
		prq_rds[i].ring_size = cpu_to_le32(rds_ring->num_desc);
		prq_rds[i].ring_kind = cpu_to_le32(i);
		prq_rds[i].buff_size = cpu_to_le64(rds_ring->dma_size);
	}

	prq_sds = (nx_hostrq_sds_ring_t *)(prq->data +
			le32_to_cpu(prq->sds_ring_offset));

	for (i = 0; i < nsds_rings; i++) {

		sds_ring = &recv_ctx->sds_rings[i];

		prq_sds[i].host_phys_addr = cpu_to_le64(sds_ring->phys_addr);
		prq_sds[i].ring_size = cpu_to_le32(sds_ring->num_desc);
		prq_sds[i].msi_index = cpu_to_le16(i);
	}

	phys_addr = hostrq_phys_addr;
	err = netxen_issue_cmd(adapter,
			adapter->ahw.pci_func,
			NXHAL_VERSION,
			(u32)(phys_addr >> 32),
			(u32)(phys_addr & 0xffffffff),
			rq_size,
			NX_CDRP_CMD_CREATE_RX_CTX);
	if (err) {
		printk(KERN_WARNING
			"Failed to create rx ctx in firmware%d\n", err);
		goto out_free_rsp;
	}


	prsp_rds = ((nx_cardrsp_rds_ring_t *)
			 &prsp->data[le32_to_cpu(prsp->rds_ring_offset)]);

	for (i = 0; i < le16_to_cpu(prsp->num_rds_rings); i++) {
		rds_ring = &recv_ctx->rds_rings[i];

		reg = le32_to_cpu(prsp_rds[i].host_producer_crb);
		rds_ring->crb_rcv_producer = NETXEN_NIC_REG(reg - 0x200);
	}

	prsp_sds = ((nx_cardrsp_sds_ring_t *)
			&prsp->data[le32_to_cpu(prsp->sds_ring_offset)]);

	for (i = 0; i < le16_to_cpu(prsp->num_sds_rings); i++) {
		sds_ring = &recv_ctx->sds_rings[i];

		reg = le32_to_cpu(prsp_sds[i].host_consumer_crb);
		sds_ring->crb_sts_consumer = NETXEN_NIC_REG(reg - 0x200);

		reg = le32_to_cpu(prsp_sds[i].interrupt_crb);
		sds_ring->crb_intr_mask = NETXEN_NIC_REG(reg - 0x200);
	}

	recv_ctx->state = le32_to_cpu(prsp->host_ctx_state);
	recv_ctx->context_id = le16_to_cpu(prsp->context_id);
	recv_ctx->virt_port = prsp->virt_port;

out_free_rsp:
	pci_free_consistent(adapter->pdev, rsp_size, prsp, cardrsp_phys_addr);
out_free_rq:
	pci_free_consistent(adapter->pdev, rq_size, prq, hostrq_phys_addr);
	return err;
}

static void
nx_fw_cmd_destroy_rx_ctx(struct netxen_adapter *adapter)
{
	struct netxen_recv_context *recv_ctx = &adapter->recv_ctx;

	if (netxen_issue_cmd(adapter,
			adapter->ahw.pci_func,
			NXHAL_VERSION,
			recv_ctx->context_id,
			NX_DESTROY_CTX_RESET,
			0,
			NX_CDRP_CMD_DESTROY_RX_CTX)) {

		printk(KERN_WARNING
			"%s: Failed to destroy rx ctx in firmware\n",
			netxen_nic_driver_name);
	}
}

static int
nx_fw_cmd_create_tx_ctx(struct netxen_adapter *adapter)
{
	nx_hostrq_tx_ctx_t	*prq;
	nx_hostrq_cds_ring_t	*prq_cds;
	nx_cardrsp_tx_ctx_t	*prsp;
	void	*rq_addr, *rsp_addr;
	size_t	rq_size, rsp_size;
	u32	temp;
	int	err = 0;
	u64	offset, phys_addr;
	dma_addr_t	rq_phys_addr, rsp_phys_addr;
	struct nx_host_tx_ring *tx_ring = adapter->tx_ring;
	struct netxen_recv_context *recv_ctx = &adapter->recv_ctx;

	rq_size = SIZEOF_HOSTRQ_TX(nx_hostrq_tx_ctx_t);
	rq_addr = pci_alloc_consistent(adapter->pdev,
		rq_size, &rq_phys_addr);
	if (!rq_addr)
		return -ENOMEM;

	rsp_size = SIZEOF_CARDRSP_TX(nx_cardrsp_tx_ctx_t);
	rsp_addr = pci_alloc_consistent(adapter->pdev,
		rsp_size, &rsp_phys_addr);
	if (!rsp_addr) {
		err = -ENOMEM;
		goto out_free_rq;
	}

	memset(rq_addr, 0, rq_size);
	prq = (nx_hostrq_tx_ctx_t *)rq_addr;

	memset(rsp_addr, 0, rsp_size);
	prsp = (nx_cardrsp_tx_ctx_t *)rsp_addr;

	prq->host_rsp_dma_addr = cpu_to_le64(rsp_phys_addr);

	temp = (NX_CAP0_LEGACY_CONTEXT | NX_CAP0_LEGACY_MN | NX_CAP0_LSO);
	prq->capabilities[0] = cpu_to_le32(temp);

	prq->host_int_crb_mode =
		cpu_to_le32(NX_HOST_INT_CRB_MODE_SHARED);

	prq->interrupt_ctl = 0;
	prq->msi_index = 0;

	prq->dummy_dma_addr = cpu_to_le64(adapter->dummy_dma.phys_addr);

	offset = recv_ctx->phys_addr + sizeof(struct netxen_ring_ctx);
	prq->cmd_cons_dma_addr = cpu_to_le64(offset);

	prq_cds = &prq->cds_ring;

	prq_cds->host_phys_addr = cpu_to_le64(tx_ring->phys_addr);
	prq_cds->ring_size = cpu_to_le32(tx_ring->num_desc);

	phys_addr = rq_phys_addr;
	err = netxen_issue_cmd(adapter,
			adapter->ahw.pci_func,
			NXHAL_VERSION,
			(u32)(phys_addr >> 32),
			((u32)phys_addr & 0xffffffff),
			rq_size,
			NX_CDRP_CMD_CREATE_TX_CTX);

	if (err == NX_RCODE_SUCCESS) {
		temp = le32_to_cpu(prsp->cds_ring.host_producer_crb);
		tx_ring->crb_cmd_producer = NETXEN_NIC_REG(temp - 0x200);
#if 0
		adapter->tx_state =
			le32_to_cpu(prsp->host_ctx_state);
#endif
		adapter->tx_context_id =
			le16_to_cpu(prsp->context_id);
	} else {
		printk(KERN_WARNING
			"Failed to create tx ctx in firmware%d\n", err);
		err = -EIO;
	}

	pci_free_consistent(adapter->pdev, rsp_size, rsp_addr, rsp_phys_addr);

out_free_rq:
	pci_free_consistent(adapter->pdev, rq_size, rq_addr, rq_phys_addr);

	return err;
}

static void
nx_fw_cmd_destroy_tx_ctx(struct netxen_adapter *adapter)
{
	if (netxen_issue_cmd(adapter,
			adapter->ahw.pci_func,
			NXHAL_VERSION,
			adapter->tx_context_id,
			NX_DESTROY_CTX_RESET,
			0,
			NX_CDRP_CMD_DESTROY_TX_CTX)) {

		printk(KERN_WARNING
			"%s: Failed to destroy tx ctx in firmware\n",
			netxen_nic_driver_name);
	}
}

static u64 ctx_addr_sig_regs[][3] = {
	{NETXEN_NIC_REG(0x188), NETXEN_NIC_REG(0x18c), NETXEN_NIC_REG(0x1c0)},
	{NETXEN_NIC_REG(0x190), NETXEN_NIC_REG(0x194), NETXEN_NIC_REG(0x1c4)},
	{NETXEN_NIC_REG(0x198), NETXEN_NIC_REG(0x19c), NETXEN_NIC_REG(0x1c8)},
	{NETXEN_NIC_REG(0x1a0), NETXEN_NIC_REG(0x1a4), NETXEN_NIC_REG(0x1cc)}
};

#define CRB_CTX_ADDR_REG_LO(FUNC_ID)	(ctx_addr_sig_regs[FUNC_ID][0])
#define CRB_CTX_ADDR_REG_HI(FUNC_ID)	(ctx_addr_sig_regs[FUNC_ID][2])
#define CRB_CTX_SIGNATURE_REG(FUNC_ID)	(ctx_addr_sig_regs[FUNC_ID][1])

#define lower32(x)	((u32)((x) & 0xffffffff))
#define upper32(x)	((u32)(((u64)(x) >> 32) & 0xffffffff))

static struct netxen_recv_crb recv_crb_registers[] = {
	/* Instance 0 */
	{
		/* crb_rcv_producer: */
		{
			NETXEN_NIC_REG(0x100),
			/* Jumbo frames */
			NETXEN_NIC_REG(0x110),
			/* LRO */
			NETXEN_NIC_REG(0x120)
		},
		/* crb_sts_consumer: */
		{
			NETXEN_NIC_REG(0x138),
			NETXEN_NIC_REG_2(0x000),
			NETXEN_NIC_REG_2(0x004),
			NETXEN_NIC_REG_2(0x008),
		},
		/* sw_int_mask */
		{
			CRB_SW_INT_MASK_0,
			NETXEN_NIC_REG_2(0x044),
			NETXEN_NIC_REG_2(0x048),
			NETXEN_NIC_REG_2(0x04c),
		},
	},
	/* Instance 1 */
	{
		/* crb_rcv_producer: */
		{
			NETXEN_NIC_REG(0x144),
			/* Jumbo frames */
			NETXEN_NIC_REG(0x154),
			/* LRO */
			NETXEN_NIC_REG(0x164)
		},
		/* crb_sts_consumer: */
		{
			NETXEN_NIC_REG(0x17c),
			NETXEN_NIC_REG_2(0x020),
			NETXEN_NIC_REG_2(0x024),
			NETXEN_NIC_REG_2(0x028),
		},
		/* sw_int_mask */
		{
			CRB_SW_INT_MASK_1,
			NETXEN_NIC_REG_2(0x064),
			NETXEN_NIC_REG_2(0x068),
			NETXEN_NIC_REG_2(0x06c),
		},
	},
	/* Instance 2 */
	{
		/* crb_rcv_producer: */
		{
			NETXEN_NIC_REG(0x1d8),
			/* Jumbo frames */
			NETXEN_NIC_REG(0x1f8),
			/* LRO */
			NETXEN_NIC_REG(0x208)
		},
		/* crb_sts_consumer: */
		{
			NETXEN_NIC_REG(0x220),
			NETXEN_NIC_REG_2(0x03c),
			NETXEN_NIC_REG_2(0x03c),
			NETXEN_NIC_REG_2(0x03c),
		},
		/* sw_int_mask */
		{
			CRB_SW_INT_MASK_2,
			NETXEN_NIC_REG_2(0x03c),
			NETXEN_NIC_REG_2(0x03c),
			NETXEN_NIC_REG_2(0x03c),
		},
	},
	/* Instance 3 */
	{
		/* crb_rcv_producer: */
		{
			NETXEN_NIC_REG(0x22c),
			/* Jumbo frames */
			NETXEN_NIC_REG(0x23c),
			/* LRO */
			NETXEN_NIC_REG(0x24c)
		},
		/* crb_sts_consumer: */
		{
			NETXEN_NIC_REG(0x264),
			NETXEN_NIC_REG_2(0x03c),
			NETXEN_NIC_REG_2(0x03c),
			NETXEN_NIC_REG_2(0x03c),
		},
		/* sw_int_mask */
		{
			CRB_SW_INT_MASK_3,
			NETXEN_NIC_REG_2(0x03c),
			NETXEN_NIC_REG_2(0x03c),
			NETXEN_NIC_REG_2(0x03c),
		},
	},
};

static int
netxen_init_old_ctx(struct netxen_adapter *adapter)
{
	struct netxen_recv_context *recv_ctx;
	struct nx_host_rds_ring *rds_ring;
	struct nx_host_sds_ring *sds_ring;
	struct nx_host_tx_ring *tx_ring;
	int ring;
	int port = adapter->portnum;
	struct netxen_ring_ctx *hwctx;
	u32 signature;

	tx_ring = adapter->tx_ring;
	recv_ctx = &adapter->recv_ctx;
	hwctx = recv_ctx->hwctx;

	hwctx->cmd_ring_addr = cpu_to_le64(tx_ring->phys_addr);
	hwctx->cmd_ring_size = cpu_to_le32(tx_ring->num_desc);


	for (ring = 0; ring < adapter->max_rds_rings; ring++) {
		rds_ring = &recv_ctx->rds_rings[ring];

		hwctx->rcv_rings[ring].addr =
			cpu_to_le64(rds_ring->phys_addr);
		hwctx->rcv_rings[ring].size =
			cpu_to_le32(rds_ring->num_desc);
	}

	for (ring = 0; ring < adapter->max_sds_rings; ring++) {
		sds_ring = &recv_ctx->sds_rings[ring];

		if (ring == 0) {
			hwctx->sts_ring_addr = cpu_to_le64(sds_ring->phys_addr);
			hwctx->sts_ring_size = cpu_to_le32(sds_ring->num_desc);
		}
		hwctx->sts_rings[ring].addr = cpu_to_le64(sds_ring->phys_addr);
		hwctx->sts_rings[ring].size = cpu_to_le32(sds_ring->num_desc);
		hwctx->sts_rings[ring].msi_index = cpu_to_le16(ring);
	}
	hwctx->sts_ring_count = cpu_to_le32(adapter->max_sds_rings);

	signature = (adapter->max_sds_rings > 1) ?
		NETXEN_CTX_SIGNATURE_V2 : NETXEN_CTX_SIGNATURE;

	NXWR32(adapter, CRB_CTX_ADDR_REG_LO(port),
			lower32(recv_ctx->phys_addr));
	NXWR32(adapter, CRB_CTX_ADDR_REG_HI(port),
			upper32(recv_ctx->phys_addr));
	NXWR32(adapter, CRB_CTX_SIGNATURE_REG(port),
			signature | port);
	return 0;
}

int netxen_alloc_hw_resources(struct netxen_adapter *adapter)
{
	void *addr;
	int err = 0;
	int ring;
	struct netxen_recv_context *recv_ctx;
	struct nx_host_rds_ring *rds_ring;
	struct nx_host_sds_ring *sds_ring;
	struct nx_host_tx_ring *tx_ring;

	struct pci_dev *pdev = adapter->pdev;
	struct net_device *netdev = adapter->netdev;
	int port = adapter->portnum;

	recv_ctx = &adapter->recv_ctx;
	tx_ring = adapter->tx_ring;

	addr = pci_alloc_consistent(pdev,
			sizeof(struct netxen_ring_ctx) + sizeof(uint32_t),
			&recv_ctx->phys_addr);
	if (addr == NULL) {
		dev_err(&pdev->dev, "failed to allocate hw context\n");
		return -ENOMEM;
	}

	memset(addr, 0, sizeof(struct netxen_ring_ctx));
	recv_ctx->hwctx = (struct netxen_ring_ctx *)addr;
	recv_ctx->hwctx->ctx_id = cpu_to_le32(port);
	recv_ctx->hwctx->cmd_consumer_offset =
		cpu_to_le64(recv_ctx->phys_addr +
			sizeof(struct netxen_ring_ctx));
	tx_ring->hw_consumer =
		(__le32 *)(((char *)addr) + sizeof(struct netxen_ring_ctx));

	/* cmd desc ring */
	addr = pci_alloc_consistent(pdev, TX_DESC_RINGSIZE(tx_ring),
			&tx_ring->phys_addr);

	if (addr == NULL) {
		dev_err(&pdev->dev, "%s: failed to allocate tx desc ring\n",
				netdev->name);
		return -ENOMEM;
	}

	tx_ring->desc_head = (struct cmd_desc_type0 *)addr;

	for (ring = 0; ring < adapter->max_rds_rings; ring++) {
		rds_ring = &recv_ctx->rds_rings[ring];
		addr = pci_alloc_consistent(adapter->pdev,
				RCV_DESC_RINGSIZE(rds_ring),
				&rds_ring->phys_addr);
		if (addr == NULL) {
			dev_err(&pdev->dev,
				"%s: failed to allocate rds ring [%d]\n",
				netdev->name, ring);
			err = -ENOMEM;
			goto err_out_free;
		}
		rds_ring->desc_head = (struct rcv_desc *)addr;

		if (adapter->fw_major < 4)
			rds_ring->crb_rcv_producer =
				recv_crb_registers[port].crb_rcv_producer[ring];
	}

	for (ring = 0; ring < adapter->max_sds_rings; ring++) {
		sds_ring = &recv_ctx->sds_rings[ring];

		addr = pci_alloc_consistent(adapter->pdev,
				STATUS_DESC_RINGSIZE(sds_ring),
				&sds_ring->phys_addr);
		if (addr == NULL) {
			dev_err(&pdev->dev,
				"%s: failed to allocate sds ring [%d]\n",
				netdev->name, ring);
			err = -ENOMEM;
			goto err_out_free;
		}
		sds_ring->desc_head = (struct status_desc *)addr;

		sds_ring->crb_sts_consumer =
			recv_crb_registers[port].crb_sts_consumer[ring];

		sds_ring->crb_intr_mask =
			recv_crb_registers[port].sw_int_mask[ring];
	}


	if (adapter->fw_major >= 4) {
		err = nx_fw_cmd_create_rx_ctx(adapter);
		if (err)
			goto err_out_free;
		err = nx_fw_cmd_create_tx_ctx(adapter);
		if (err)
			goto err_out_free;
	} else {
		err = netxen_init_old_ctx(adapter);
<<<<<<< HEAD
		if (err) {
			netxen_free_hw_resources(adapter);
			return err;
		}
=======
		if (err)
			goto err_out_free;
>>>>>>> 80ffb3cc
	}

	return 0;

err_out_free:
	netxen_free_hw_resources(adapter);
	return err;
}

void netxen_free_hw_resources(struct netxen_adapter *adapter)
{
	struct netxen_recv_context *recv_ctx;
	struct nx_host_rds_ring *rds_ring;
	struct nx_host_sds_ring *sds_ring;
	struct nx_host_tx_ring *tx_ring;
	int ring;

	int port = adapter->portnum;

	if (adapter->fw_major >= 4) {
		nx_fw_cmd_destroy_rx_ctx(adapter);
<<<<<<< HEAD
	} else {
		netxen_api_lock(adapter);
		NXWR32(adapter, CRB_CTX_SIGNATURE_REG(port),
				NETXEN_CTX_RESET | port);
		netxen_api_unlock(adapter);
	}

=======
		nx_fw_cmd_destroy_tx_ctx(adapter);
	} else {
		netxen_api_lock(adapter);
		NXWR32(adapter, CRB_CTX_SIGNATURE_REG(port),
				NETXEN_CTX_D3_RESET | port);
		netxen_api_unlock(adapter);
	}

	/* Allow dma queues to drain after context reset */
	msleep(20);

>>>>>>> 80ffb3cc
	recv_ctx = &adapter->recv_ctx;

	if (recv_ctx->hwctx != NULL) {
		pci_free_consistent(adapter->pdev,
				sizeof(struct netxen_ring_ctx) +
				sizeof(uint32_t),
				recv_ctx->hwctx,
				recv_ctx->phys_addr);
		recv_ctx->hwctx = NULL;
	}

	tx_ring = adapter->tx_ring;
	if (tx_ring->desc_head != NULL) {
		pci_free_consistent(adapter->pdev,
				TX_DESC_RINGSIZE(tx_ring),
				tx_ring->desc_head, tx_ring->phys_addr);
		tx_ring->desc_head = NULL;
	}

	for (ring = 0; ring < adapter->max_rds_rings; ring++) {
		rds_ring = &recv_ctx->rds_rings[ring];

		if (rds_ring->desc_head != NULL) {
			pci_free_consistent(adapter->pdev,
					RCV_DESC_RINGSIZE(rds_ring),
					rds_ring->desc_head,
					rds_ring->phys_addr);
			rds_ring->desc_head = NULL;
		}
	}

	for (ring = 0; ring < adapter->max_sds_rings; ring++) {
		sds_ring = &recv_ctx->sds_rings[ring];

		if (sds_ring->desc_head != NULL) {
			pci_free_consistent(adapter->pdev,
				STATUS_DESC_RINGSIZE(sds_ring),
				sds_ring->desc_head,
				sds_ring->phys_addr);
			sds_ring->desc_head = NULL;
		}
	}
}
<|MERGE_RESOLUTION|>--- conflicted
+++ resolved
@@ -684,15 +684,8 @@
 			goto err_out_free;
 	} else {
 		err = netxen_init_old_ctx(adapter);
-<<<<<<< HEAD
-		if (err) {
-			netxen_free_hw_resources(adapter);
-			return err;
-		}
-=======
 		if (err)
 			goto err_out_free;
->>>>>>> 80ffb3cc
 	}
 
 	return 0;
@@ -714,15 +707,6 @@
 
 	if (adapter->fw_major >= 4) {
 		nx_fw_cmd_destroy_rx_ctx(adapter);
-<<<<<<< HEAD
-	} else {
-		netxen_api_lock(adapter);
-		NXWR32(adapter, CRB_CTX_SIGNATURE_REG(port),
-				NETXEN_CTX_RESET | port);
-		netxen_api_unlock(adapter);
-	}
-
-=======
 		nx_fw_cmd_destroy_tx_ctx(adapter);
 	} else {
 		netxen_api_lock(adapter);
@@ -734,7 +718,6 @@
 	/* Allow dma queues to drain after context reset */
 	msleep(20);
 
->>>>>>> 80ffb3cc
 	recv_ctx = &adapter->recv_ctx;
 
 	if (recv_ctx->hwctx != NULL) {
