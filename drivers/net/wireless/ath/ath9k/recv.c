--- conflicted
+++ resolved
@@ -1319,7 +1319,6 @@
 	struct sk_buff *skb = NULL, *requeue_skb, *hdr_skb;
 	struct ieee80211_rx_status *rxs;
 	struct ath_hw *ah = sc->sc_ah;
-	struct ath9k_hw_capabilities *pCap = &ah->caps;
 	struct ath_common *common = ath9k_hw_common(ah);
 	struct ieee80211_hw *hw = sc->hw;
 	int retval;
@@ -1455,39 +1454,7 @@
 			ath_rx_ps(sc, skb, rs.is_mybeacon);
 		spin_unlock_irqrestore(&sc->sc_pm_lock, flags);
 
-<<<<<<< HEAD
-		/*
-		 * Run the LNA combining algorithm only in these cases:
-		 *
-		 * Standalone WLAN cards with both LNA/Antenna diversity
-		 * enabled in the EEPROM.
-		 *
-		 * WLAN+BT cards which are in the supported card list
-		 * in ath_pci_id_table and the user has loaded the
-		 * driver with "bt_ant_diversity" set to true.
-		 */
-		if (ah->caps.hw_caps & ATH9K_HW_CAP_ANT_DIV_COMB) {
-			/*
-			 * Change the default rx antenna if rx diversity
-			 * chooses the other antenna 3 times in a row.
-			 */
-			if (sc->rx.defant != rs.rs_antenna) {
-				if (++sc->rx.rxotherant >= 3)
-					ath_setdefantenna(sc, rs.rs_antenna);
-			} else {
-				sc->rx.rxotherant = 0;
-			}
-
-			if (pCap->hw_caps & ATH9K_HW_CAP_BT_ANT_DIV) {
-				if (common->bt_ant_diversity)
-					ath_ant_comb_scan(sc, &rs);
-			} else {
-				ath_ant_comb_scan(sc, &rs);
-			}
-		}
-=======
 		ath9k_antenna_check(sc, &rs);
->>>>>>> 076f0d20
 
 		ath9k_apply_ampdu_details(sc, &rs, rxs);
 
